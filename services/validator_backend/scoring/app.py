# TODO: Efficient switching between target models. Currently fixed to mistral-7b-instruct-v0.2.
from flask import Flask, request, jsonify
import torch
from transformers import (
    AutoTokenizer,
    AutoModelForCausalLM,
    DynamicCache,
    TextGenerationPipeline,
)
import random
import structlog
import gc
from .datatypes import BatchedScoringRequest
import traceback
from .metric_handlers import metric_handlers
from .anti_exploitation.filter_existance import FilterExistanceChecker
import time

gc.enable()
structlog.configure(
    processors=[
        structlog.processors.TimeStamper(fmt="iso"),
        structlog.processors.add_log_level,
        structlog.processors.StackInfoRenderer(),
        structlog.processors.format_exc_info,
        structlog.processors.JSONRenderer(),
    ]
)

logger = structlog.get_logger("Validator-Backend")


class ScoringService:
    def __init__(self):
        """
        Initializes the ScoringService with model and tokenizer storage, device configuration,
        and a lock for thread-safe operations. Runs a unit test to verify setup.
        """
        self.device = torch.device("cuda" if torch.cuda.is_available() else "cpu")
        self.dtype = torch.bfloat16
        self.model = AutoModelForCausalLM.from_pretrained(
            "Condense-AI/Mistral-7B-Instruct-v0.2",
            device_map="auto",
            torch_dtype=self.dtype,
        )
        self.tokenizer = AutoTokenizer.from_pretrained(
            "Condense-AI/Mistral-7B-Instruct-v0.2"
        )
<<<<<<< HEAD
        self.embed_model = AutoModel.from_pretrained(
            "nvidia/NV-Embed-v2",
            trust_remote_code=True,
            torch_dtype=self.dtype,
            device_map="auto"
=======

        j_tokenizer = AutoTokenizer.from_pretrained(
            "upstage/solar-pro-preview-instruct"
        )
        j_model = AutoModelForCausalLM.from_pretrained(
            "upstage/solar-pro-preview-instruct",
            torch_dtype=self.dtype,
            trust_remote_code=True,
        )
        self.judge_pipeline = TextGenerationPipeline(
            model=j_model,
            tokenizer=j_tokenizer,
            device=self.device,
            torch_dtype=self.dtype,
>>>>>>> b77bff77
        )
        self.filter_existance_checker = FilterExistanceChecker()

    @torch.no_grad()
    def get_metrics(self, request: BatchedScoringRequest) -> dict[str, float]:
        logger.info("Received request")
        criteria = random.choice(request.ground_truth_request.criterias)
        values = []
        metric_handler = metric_handlers[criteria]["handler"]
        preprocess_batch = metric_handlers[criteria]["preprocess_batch"]
        logger.info(
            "positive_chunks",
            positive_chunks=request.ground_truth_request.positive_chunks,
        )
        logger.info(
            "negative_chunks",
            negative_chunks=request.ground_truth_request.negative_chunks,
        )
        for miner_response in request.miner_responses:
            try:
                miner_response.decode()
                kv_cache = DynamicCache.from_legacy_cache(
                    torch.from_numpy(miner_response.compressed_kv).to(
                        device=self.device, dtype=self.dtype
                    )
                )
                start_time = time.time()
                value = metric_handler(
                    filter_existance_checker=self.filter_existance_checker,
                    kv_cache=kv_cache,
                    model=self.model,
                    tokenizer=self.tokenizer,
                    ground_truth_request=request.ground_truth_request,
                    judge_pipeline=self.judge_pipeline,
                )
                end_time = time.time()
                logger.info(
                    "metric_handler_time",
                    handler_name=metric_handler.__name__,
                    time_taken=f"{end_time - start_time:.2f}s",
                )
            except Exception as e:
                logger.error(
                    "metric_handler_error",
                    error=str(e),
                    handler_name=metric_handler.__name__,
                    traceback=traceback.format_exc(),
                )
                value = None
            values.append(value)
            logger.info(
                "metric_value", handler_name=metric_handler.__name__, value=value
            )
        values = preprocess_batch(values)
        return {"metrics": {criteria: values}}


app = Flask(__name__)
scoring_service = ScoringService()


@app.route("/", methods=["GET"])
def is_alive():
    return jsonify({"message": "I'm alive!"})


@app.route("/get_metrics", methods=["POST"])
def get_metrics():
    request_data = BatchedScoringRequest(**request.get_json())
    return jsonify(scoring_service.get_metrics(request_data))<|MERGE_RESOLUTION|>--- conflicted
+++ resolved
@@ -5,8 +5,9 @@
     AutoTokenizer,
     AutoModelForCausalLM,
     DynamicCache,
-    TextGenerationPipeline,
+    AutoModel,
 )
+from transformers import pipeline
 import random
 import structlog
 import gc
@@ -39,52 +40,27 @@
         self.device = torch.device("cuda" if torch.cuda.is_available() else "cpu")
         self.dtype = torch.bfloat16
         self.model = AutoModelForCausalLM.from_pretrained(
-            "Condense-AI/Mistral-7B-Instruct-v0.2",
-            device_map="auto",
-            torch_dtype=self.dtype,
-        )
+            "Condense-AI/Mistral-7B-Instruct-v0.2"
+        ).to(dtype=self.dtype, device=self.device)
         self.tokenizer = AutoTokenizer.from_pretrained(
             "Condense-AI/Mistral-7B-Instruct-v0.2"
         )
-<<<<<<< HEAD
         self.embed_model = AutoModel.from_pretrained(
-            "nvidia/NV-Embed-v2",
-            trust_remote_code=True,
-            torch_dtype=self.dtype,
-            device_map="auto"
-=======
-
-        j_tokenizer = AutoTokenizer.from_pretrained(
-            "upstage/solar-pro-preview-instruct"
-        )
-        j_model = AutoModelForCausalLM.from_pretrained(
-            "upstage/solar-pro-preview-instruct",
-            torch_dtype=self.dtype,
-            trust_remote_code=True,
-        )
-        self.judge_pipeline = TextGenerationPipeline(
-            model=j_model,
-            tokenizer=j_tokenizer,
-            device=self.device,
-            torch_dtype=self.dtype,
->>>>>>> b77bff77
-        )
+            "nvidia/NV-Embed-v2", trust_remote_code=True, torch_dtype=self.dtype
+        ).to(device=self.device)
         self.filter_existance_checker = FilterExistanceChecker()
 
     @torch.no_grad()
     def get_metrics(self, request: BatchedScoringRequest) -> dict[str, float]:
-        logger.info("Received request")
         criteria = random.choice(request.ground_truth_request.criterias)
         values = []
         metric_handler = metric_handlers[criteria]["handler"]
         preprocess_batch = metric_handlers[criteria]["preprocess_batch"]
-        logger.info(
-            "positive_chunks",
-            positive_chunks=request.ground_truth_request.positive_chunks,
-        )
-        logger.info(
-            "negative_chunks",
-            negative_chunks=request.ground_truth_request.negative_chunks,
+        positive_chunk, negative_chunk = (
+            self.filter_existance_checker.get_messages_pair(
+                request.ground_truth_request.messages,
+                request.ground_truth_request.hidden_messages,
+            )
         )
         for miner_response in request.miner_responses:
             try:
@@ -97,11 +73,15 @@
                 start_time = time.time()
                 value = metric_handler(
                     filter_existance_checker=self.filter_existance_checker,
+                    embed_model=self.embed_model,
                     kv_cache=kv_cache,
+                    activation_prompt=request.ground_truth_request.activation_prompt,
+                    expected_completion=request.ground_truth_request.expected_completion,
+                    tokenizer=self.tokenizer,
                     model=self.model,
-                    tokenizer=self.tokenizer,
-                    ground_truth_request=request.ground_truth_request,
-                    judge_pipeline=self.judge_pipeline,
+                    context=request.ground_truth_request.context,
+                    positive_chunk=positive_chunk,
+                    negative_chunk=negative_chunk,
                 )
                 end_time = time.time()
                 logger.info(
